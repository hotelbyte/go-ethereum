--- conflicted
+++ resolved
@@ -46,10 +46,6 @@
 	StartWebSockets  bool
 	RpcListenAddress string
 	RpcPort          int
-<<<<<<< HEAD
-	WsPort           int
-=======
->>>>>>> 253eb778
 	OutboundPort     string
 	ShowGenesis      bool
 	AddPeer          string
